--- conflicted
+++ resolved
@@ -38,11 +38,7 @@
 
 WORKDIR /usr/src/app
 
-<<<<<<< HEAD
-RUN pip install --no-cache-dir python-dateutil kazoo flask PyJWT djangorestframework cryptography pyopenssl pytz
-=======
-RUN pip install --no-cache-dir python-dateutil kazoo flask PyJWT djangorestframework cryptography pytz gunicorn
->>>>>>> f013c938
+RUN pip install --no-cache-dir python-dateutil kazoo flask PyJWT djangorestframework cryptography pytz gunicorn shapely
 
 COPY . .
 
